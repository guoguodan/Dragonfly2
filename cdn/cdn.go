/*
 *     Copyright 2020 The Dragonfly Authors
 *
 * Licensed under the Apache License, Version 2.0 (the "License");
 * you may not use this file except in compliance with the License.
 * You may obtain a copy of the License at
 *
 *      http://www.apache.org/licenses/LICENSE-2.0
 *
 * Unless required by applicable law or agreed to in writing, software
 * distributed under the License is distributed on an "AS IS" BASIS,
 * WITHOUT WARRANTIES OR CONDITIONS OF ANY KIND, either express or implied.
 * See the License for the specific language governing permissions and
 * limitations under the License.
 */

<<<<<<< HEAD
// Package cdn server
=======
>>>>>>> 5010ae10
package cdn

import (
	"context"
	"fmt"
	"net/http"
	"runtime"
	"time"

	"github.com/pkg/errors"
	"go.opentelemetry.io/contrib/instrumentation/google.golang.org/grpc/otelgrpc"
	"google.golang.org/grpc"

	"d7y.io/dragonfly/v2/cdn/config"
	"d7y.io/dragonfly/v2/cdn/metrics"
	"d7y.io/dragonfly/v2/cdn/plugins"
	"d7y.io/dragonfly/v2/cdn/rpcserver"
	"d7y.io/dragonfly/v2/cdn/supervisor"
	"d7y.io/dragonfly/v2/cdn/supervisor/cdn"
	"d7y.io/dragonfly/v2/cdn/supervisor/cdn/storage"
	"d7y.io/dragonfly/v2/cdn/supervisor/gc"
	"d7y.io/dragonfly/v2/cdn/supervisor/progress"
	"d7y.io/dragonfly/v2/cdn/supervisor/task"
	logger "d7y.io/dragonfly/v2/internal/dflog"
	"d7y.io/dragonfly/v2/pkg/rpc"
	"d7y.io/dragonfly/v2/pkg/rpc/manager"
	managerclient "d7y.io/dragonfly/v2/pkg/rpc/manager/client"
	"d7y.io/dragonfly/v2/pkg/util/net/iputils"
)

const (
	gracefulStopTimeout = 10 * time.Second
)

type Server struct {
	// Server configuration
	config *config.Config

	// GRPC server
	grpcServer *grpc.Server

	// Metrics server
	metricsServer *http.Server

	// Manager client
	managerClient managerclient.Client
}

// New creates a brand-new server instance.
func New(cfg *config.Config) (*Server, error) {
	s := &Server{config: cfg}

	if ok := storage.IsSupport(cfg.StorageMode); !ok {
		return nil, fmt.Errorf("os %s is not support storage mode %s", runtime.GOOS, cfg.StorageMode)
	}

	// Initialize plugins
	if err := plugins.Initialize(cfg.Plugins); err != nil {
		return nil, errors.Wrapf(err, "init plugins")
	}

	// Initialize task manager
	taskMgr, err := task.NewManager(cfg)
	if err != nil {
		return nil, errors.Wrapf(err, "create task manager")
	}

	// Initialize progress manager
	progressMgr, err := progress.NewManager(taskMgr)
	if err != nil {
		return nil, errors.Wrapf(err, "create progress manager")
	}

	// Initialize storage manager
	storageMgr, ok := storage.Get(cfg.StorageMode)
	if !ok {
		return nil, fmt.Errorf("can not find storage manager mode %s", cfg.StorageMode)
	}
	// Initialize storage manager
	storageMgr.Initialize(taskMgr)

	// Initialize CDN manager
	cdnMgr, err := cdn.NewManager(cfg, storageMgr, progressMgr, taskMgr)
	if err != nil {
		return nil, errors.Wrapf(err, "create cdn manager")
	}

	service, err := supervisor.NewCDNService(taskMgr, cdnMgr, progressMgr)
	if err != nil {
		return nil, errors.Wrapf(err, "create cdn service")
	}
	// Initialize storage manager
	var opts []grpc.ServerOption
	if s.config.Options.Telemetry.Jaeger != "" {
		opts = append(opts, grpc.ChainUnaryInterceptor(otelgrpc.UnaryServerInterceptor()), grpc.ChainStreamInterceptor(otelgrpc.StreamServerInterceptor()))
	}
	grpcServer, err := rpcserver.New(cfg, service, opts...)
	if err != nil {
		return nil, errors.Wrap(err, "create seedServer")
	}
	s.grpcServer = grpcServer

	// Initialize prometheus
	if cfg.Metrics != nil {
		s.metricsServer = metrics.New(cfg.Metrics, grpcServer)
	}

	// Initialize manager client
	if cfg.Manager.Addr != "" {
		managerClient, err := managerclient.New(cfg.Manager.Addr)
		if err != nil {
			return nil, err
		}
		s.managerClient = managerClient

		// Register to manager
		if _, err := s.managerClient.UpdateCDN(&manager.UpdateCDNRequest{
			SourceType:   manager.SourceType_CDN_SOURCE,
			HostName:     iputils.HostName,
			Ip:           s.config.AdvertiseIP,
			Port:         int32(s.config.ListenPort),
			DownloadPort: int32(s.config.DownloadPort),
			Idc:          s.config.Host.IDC,
			Location:     s.config.Host.Location,
			CdnClusterId: uint64(s.config.Manager.CDNClusterID),
		}); err != nil {
			return nil, err
		}
	}

	return s, nil
}

func (s *Server) Serve() error {
	// Start GC
	ctx, cancel := context.WithCancel(context.Background())
	defer cancel()
	if err := gc.StartGC(ctx); err != nil {
		return err
	}

	// Started metrics server
	if s.metricsServer != nil {
		go func() {
			logger.Infof("started metrics server at %s", s.metricsServer.Addr)
			if err := s.metricsServer.ListenAndServe(); err != nil {
				if err == http.ErrServerClosed {
					return
				}
				logger.Fatalf("metrics server closed unexpect: %+v", err)
			}
		}()
	}

	// Serve Keepalive
	if s.managerClient != nil {
		go func() {
			logger.Info("start keepalive to manager")
			s.managerClient.KeepAlive(s.config.Manager.KeepAlive.Interval, &manager.KeepAliveRequest{
				HostName:   iputils.HostName,
				SourceType: manager.SourceType_CDN_SOURCE,
				ClusterId:  uint64(s.config.Manager.CDNClusterID),
			})
		}()
	}

	// Generate GRPC listener
	var listen = iputils.HostIP
	if s.config.AdvertiseIP != "" {
		listen = s.config.AdvertiseIP
	}
	lis, _, err := rpc.ListenWithPortRange(listen, s.config.ListenPort, s.config.ListenPort)
	if err != nil {
		logger.Fatalf("net listener failed to start: %+v", err)
	}
	defer lis.Close()

	// Started GRPC server
	logger.Infof("started grpc server at %s://%s", lis.Addr().Network(), lis.Addr().String())
	if err := s.grpcServer.Serve(lis); err != nil {
		logger.Errorf("stoped grpc server: %+v", err)
		return err
	}

	return nil
}

func (s *Server) Stop() {
	// Stop manager client
	if s.managerClient != nil {
		s.managerClient.Close()
		logger.Info("manager client closed")
	}

	// Stop metrics server
	if s.metricsServer != nil {
		if err := s.metricsServer.Shutdown(context.Background()); err != nil {
			logger.Errorf("metrics server failed to stop: %+v", err)
		}
		logger.Info("metrics server closed under request")
	}

	// Stop GRPC server
	stopped := make(chan struct{})
	go func() {
		s.grpcServer.GracefulStop()
		logger.Info("grpc server closed under request")
		close(stopped)
	}()

	t := time.NewTimer(gracefulStopTimeout)
	select {
	case <-t.C:
		s.grpcServer.Stop()
	case <-stopped:
		t.Stop()
	}
}<|MERGE_RESOLUTION|>--- conflicted
+++ resolved
@@ -14,10 +14,6 @@
  * limitations under the License.
  */
 
-<<<<<<< HEAD
-// Package cdn server
-=======
->>>>>>> 5010ae10
 package cdn
 
 import (
