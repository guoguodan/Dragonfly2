--- conflicted
+++ resolved
@@ -120,15 +120,9 @@
 			gcTaskIDs = append(gcTaskIDs, taskID)
 			return nil
 		}
-<<<<<<< HEAD
 		// put taskID into gapTasks or intervalTasks which will sort by some rules
 		if err := cleaner.sortInert(gapTasks, intervalTasks, metadata); err != nil {
-			logger.GcLogger.With("type", storagePattern).Errorf("failed to parse inert metadata(%+v): %v", metadata, err)
-=======
-		// put taskId into gapTasks or intervalTasks which will sort by some rules
-		if err := cleaner.sortInert(gapTasks, intervalTasks, metaData); err != nil {
-			logger.GcLogger.With("type", storagePattern).Errorf("failed to parse inert metaData(%#v): %v", metaData, err)
->>>>>>> d063ef24
+			logger.GcLogger.With("type", storagePattern).Errorf("failed to parse inert metadata(%#v): %v", metadata, err)
 		}
 
 		return nil
