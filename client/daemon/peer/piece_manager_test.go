--- conflicted
+++ resolved
@@ -17,185 +17,39 @@
 package peer
 
 import (
+	"bytes"
+	"context"
+	"crypto/md5"
+	"encoding/hex"
+	"fmt"
+	"io"
+	"io/ioutil"
+	"net/http"
+	"net/http/httptest"
+	"os"
 	"testing"
-
+	"time"
+
+	"github.com/golang/mock/gomock"
+	testifyassert "github.com/stretchr/testify/assert"
+	"github.com/stretchr/testify/require"
+
+	"d7y.io/dragonfly/v2/client/clientutil"
+	"d7y.io/dragonfly/v2/client/config"
+	"d7y.io/dragonfly/v2/client/daemon/storage"
+	"d7y.io/dragonfly/v2/client/daemon/test"
+	logger "d7y.io/dragonfly/v2/internal/dflog"
+	"d7y.io/dragonfly/v2/pkg/rpc/base"
 	_ "d7y.io/dragonfly/v2/pkg/rpc/dfdaemon/server"
-	_ "d7y.io/dragonfly/v2/pkg/source/httpprotocol"
+	"d7y.io/dragonfly/v2/pkg/rpc/scheduler"
+	"d7y.io/dragonfly/v2/pkg/source"
+	"d7y.io/dragonfly/v2/pkg/source/httpprotocol"
 )
 
 func TestPieceManager_DownloadSource(t *testing.T) {
-<<<<<<< HEAD
-	//assert := testifyassert.New(t)
-	//ctrl := gomock.NewController(t)
-	//testBytes, err := ioutil.ReadFile(test.File)
-	//assert.Nil(err, "load test file")
-	//
-	//var (
-	//	peerID = "peer0"
-	//	taskID = "task0"
-	//	output = "../test/testdata/test.output"
-	//)
-	//
-	//pieceDownloadTimeout := 30 * time.Second
-	//tempDir, _ := ioutil.TempDir("", "d7y-piece-manager-test-*")
-	//storageManager, _ := storage.NewStorageManager(
-	//	config.SimpleLocalTaskStoreStrategy,
-	//	&config.StorageOption{
-	//		DataPath: tempDir,
-	//		TaskExpireTime: clientutil.Duration{
-	//			Duration: -1 * time.Second,
-	//		},
-	//	}, func(request storage.CommonTaskRequest) {})
-	//
-	//hash := md5.New()
-	//hash.Write(testBytes)
-	//digest := hex.EncodeToString(hash.Sum(nil)[:16])
-	//
-	//testCases := []struct {
-	//	name              string
-	//	pieceSize         int32
-	//	withContentLength bool
-	//	checkDigest       bool
-	//}{
-	//	{
-	//		name:              "multiple pieces with content length",
-	//		pieceSize:         1024,
-	//		checkDigest:       true,
-	//		withContentLength: true,
-	//	},
-	//	{
-	//		name:              "multiple pieces with content length",
-	//		pieceSize:         1024,
-	//		checkDigest:       false,
-	//		withContentLength: true,
-	//	},
-	//	{
-	//		name:              "multiple pieces without content length",
-	//		pieceSize:         1024,
-	//		checkDigest:       true,
-	//		withContentLength: false,
-	//	},
-	//	{
-	//		name:              "multiple pieces without content length",
-	//		pieceSize:         1024,
-	//		checkDigest:       false,
-	//		withContentLength: false,
-	//	},
-	//	{
-	//		name:              "one pieces with content length case 1",
-	//		pieceSize:         int32(len(testBytes)),
-	//		withContentLength: true,
-	//	},
-	//	{
-	//		name:              "one pieces without content length case 1",
-	//		pieceSize:         int32(len(testBytes)),
-	//		withContentLength: false,
-	//	},
-	//	{
-	//		name:              "one pieces with content length case 2",
-	//		pieceSize:         int32(len(testBytes)) + 1,
-	//		withContentLength: true,
-	//	},
-	//	{
-	//		name:              "one pieces without content length case 2",
-	//		pieceSize:         int32(len(testBytes)) + 1,
-	//		withContentLength: false,
-	//	},
-	//}
-	//for _, tc := range testCases {
-	//	t.Run(tc.name, func(t *testing.T) {
-	//		/********** prepare test start **********/
-	//		mockPeerTask := NewMockTask(ctrl)
-	//		mockPeerTask.EXPECT().SetContentLength(gomock.Any()).AnyTimes().DoAndReturn(
-	//			func(arg0 int64) error {
-	//				return nil
-	//			})
-	//		mockPeerTask.EXPECT().SetTotalPieces(gomock.Any()).AnyTimes().DoAndReturn(
-	//			func(arg0 int32) {
-	//			})
-	//		mockPeerTask.EXPECT().GetPeerID().AnyTimes().DoAndReturn(
-	//			func() string {
-	//				return peerID
-	//			})
-	//		mockPeerTask.EXPECT().GetTaskID().AnyTimes().DoAndReturn(
-	//			func() string {
-	//				return taskID
-	//			})
-	//		mockPeerTask.EXPECT().AddTraffic(gomock.Any()).AnyTimes().DoAndReturn(func(int642 int64) {})
-	//		mockPeerTask.EXPECT().ReportPieceResult(gomock.Any()).AnyTimes().DoAndReturn(
-	//			func(result *pieceTaskResult) error {
-	//				return nil
-	//			})
-	//		mockPeerTask.EXPECT().Context().AnyTimes().DoAndReturn(func() context.Context {
-	//			return context.Background()
-	//		})
-	//		mockPeerTask.EXPECT().Log().AnyTimes().DoAndReturn(func() *logger.SugaredLoggerOnWith {
-	//			return logger.With("test case", tc.name)
-	//		})
-	//		err = storageManager.RegisterTask(context.Background(),
-	//			storage.RegisterTaskRequest{
-	//				CommonTaskRequest: storage.CommonTaskRequest{
-	//					PeerID:      mockPeerTask.GetPeerID(),
-	//					TaskID:      mockPeerTask.GetTaskID(),
-	//					Destination: output,
-	//				},
-	//				ContentLength: int64(len(testBytes)),
-	//			})
-	//		assert.Nil(err)
-	//		defer storageManager.CleanUp()
-	//		defer os.Remove(output)
-	//		/********** prepare test end **********/
-	//		ts := httptest.NewServer(http.HandlerFunc(func(w http.ResponseWriter, r *http.Request) {
-	//			if tc.withContentLength {
-	//				w.Header().Set("Content-Length",
-	//					fmt.Sprintf("%d", len(testBytes)))
-	//			}
-	//			n, err := io.Copy(w, bytes.NewBuffer(testBytes))
-	//			assert.Nil(err)
-	//			assert.Equal(int64(len(testBytes)), n)
-	//		}))
-	//		defer ts.Close()
-	//
-	//		pm, err := NewPieceManager(storageManager, pieceDownloadTimeout)
-	//		assert.Nil(err)
-	//		pm.(*pieceManager).computePieceSize = func(length int64) int32 {
-	//			return tc.pieceSize
-	//		}
-	//
-	//		request := &scheduler.PeerTaskRequest{
-	//			Url: ts.URL,
-	//			UrlMeta: &base.UrlMeta{
-	//				Digest: "",
-	//				Range:  "",
-	//				Header: nil,
-	//			},
-	//		}
-	//		if tc.checkDigest {
-	//			request.UrlMeta.Digest = digest
-	//		}
-	//
-	//		err = pm.DownloadSource(context.Background(), mockPeerTask, request)
-	//		assert.Nil(err)
-	//
-	//		err = storageManager.Store(context.Background(),
-	//			&storage.StoreRequest{
-	//				CommonTaskRequest: storage.CommonTaskRequest{
-	//					PeerID:      peerID,
-	//					TaskID:      taskID,
-	//					Destination: output,
-	//				},
-	//			})
-	//		assert.Nil(err)
-	//
-	//		outputBytes, err := ioutil.ReadFile(output)
-	//		assert.Nil(err, "load output file")
-	//		assert.Equal(testBytes, outputBytes, "output and desired output must match")
-	//	})
-	//}
-=======
 	assert := testifyassert.New(t)
 	ctrl := gomock.NewController(t)
-	source.Register("http", httpprotocol.NewHTTPSourceClient())
+	require.Nil(t, source.Register("http", httpprotocol.NewHTTPSourceClient(), httpprotocol.Adapter))
 	testBytes, err := ioutil.ReadFile(test.File)
 	assert.Nil(err, "load test file")
 
@@ -361,5 +215,4 @@
 			assert.Equal(testBytes, outputBytes, "output and desired output must match")
 		})
 	}
->>>>>>> b1222009
 }